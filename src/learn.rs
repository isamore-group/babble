--- conflicted
+++ resolved
@@ -25,14 +25,10 @@
 use log::{debug, info, warn};
 use serde::{Deserialize, Serialize};
 use std::{
-<<<<<<< HEAD
   collections::{BTreeMap, BTreeSet, HashMap},
   fmt::{Debug, Display},
   num::ParseIntError,
   str::FromStr,
-=======
-  collections::{BTreeMap, BTreeSet}, fmt::{Debug, Display}, num::ParseIntError, str::FromStr
->>>>>>> 49816e7e
 };
 
 use thiserror::Error;
@@ -174,21 +170,6 @@
     co_occurences: Option<CoOccurrences>,
     dfta: bool,
 }
-
-// impl<Op: Ord+ Debug + Clone + Hash, A: egg::Analysis<AstNode<Op>>> Default for LearnedLibraryBuilder<Op, A> {
-//   fn default() -> Self {
-//     Self {
-//       egraph: EGraph::new(PartialLibCost::default()),
-//       learn_trivial: false,
-//       learn_constants: false,
-//       max_arity: None,
-//       banned_ops: vec![],
-//       roots: vec![],
-//       co_occurences: None,
-//       dfta: true,
-//     }
-//   }
-// }
 
 // 为 LearnedLibraryBuilder 实现自定义的构造函数make_with_egraph
 impl<Op> LearnedLibraryBuilder<Op>
@@ -912,19 +893,9 @@
           // if size(e[x_1/e_1, ..., x_n/e_n]) > 2n + 1. This
           // corresponds to an anti-unification containing at least n
           // + 1 nodes.
-<<<<<<< HEAD
           if learn_trivial
             || num_vars < au.num_holes() // 原来是num_vars < au.num_holes()
             || au.num_nodes() > 1 + num_vars// FIXME:num_vars + 1, 这里改为2*num_vars是为了减少重复的模式
-=======
-          
-          // println!("au: {:?}", au);
-          // println!("num_nodes: {}, num_vars: {}, num_holes: {}", au.num_nodes(), num_vars, au.num_holes());
-          if 
-            learn_trivial
-            || num_vars < au.num_holes()
-            || au.num_nodes() > num_vars + 1
->>>>>>> 49816e7e
           {
             // println!("learn_trivial: {}, num_vars < au.num_holes(): {}, au.num_nodes() > num_vars: {}", learn_trivial, num_vars < au.num_holes(), au.num_nodes() > num_vars);
             Some(AU::new(au, matches))
