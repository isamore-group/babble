--- conflicted
+++ resolved
@@ -3,28 +3,17 @@
 
 use crate::{
     ast_node::{Arity, AstNode, Expr, Pretty, Printable},
-<<<<<<< HEAD
-    dreamcoder::json::CompressionInput,
     extract::{apply_libs, beam::PartialLibCost},
-    learn::LibId,
     teachable::Teachable,
 };
 use egg::{EGraph, Id, RecExpr, Rewrite, Runner};
-=======
-    extract::beam::PartialLibCost,
-    teachable::Teachable,
-};
-use egg::{RecExpr, Rewrite};
-use log::debug;
->>>>>>> 53f4708e
 use serde::{Deserialize, Serialize};
 use std::{
     collections::HashMap,
     fmt::{self, Debug, Display, Formatter},
-    fs,
     hash::Hash,
     marker::PhantomData,
-    time::{Duration, Instant},
+    time::{Duration, Instant}, io,
 };
 
 mod beam_experiment;
@@ -91,7 +80,7 @@
     pub rewrites: Vec<Rewrite<AstNode<Op>, PartialLibCost>>,
 }
 
-pub type CsvWriter = csv::Writer<Box<dyn std::io::Write>>;
+pub type CsvWriter = csv::Writer<Box<dyn io::Write>>;
 
 /// Library learning experiment.
 pub trait Experiment<Op>
@@ -105,7 +94,30 @@
     // This function also gets a writer method to write out intermediate results to the csv.
     fn run(&self, exprs: Vec<Expr<Op>>, writer: &mut CsvWriter) -> ExperimentResult<Op>;
 
-<<<<<<< HEAD
+    fn run_multi(&self, expr_groups: Vec<Vec<Expr<Op>>>) -> ExperimentResult<Op>;
+
+    fn run_multi_summary(&self, expr_groups: Vec<Vec<Expr<Op>>>) -> Summary<Op> {
+        let start_time = Instant::now();
+
+        let initial_expr_groups = expr_groups.clone();
+        let initial_cost: usize = initial_expr_groups
+            .iter()
+            .map(|group| group.iter().map(|expr| expr.len()).min().unwrap())
+            .sum();
+        let initial_cost = initial_cost + 1;
+
+        let final_expr = self.run_multi(expr_groups).final_expr;
+        let final_cost = final_expr.len();
+
+        Summary {
+            initial_expr_groups,
+            initial_cost,
+            final_expr,
+            final_cost,
+            run_time: start_time.elapsed(),
+        }
+    }
+
     /// Write experiments result to CSV.
     fn write_to_csv(
         &self,
@@ -122,56 +134,8 @@
 
     fn total_rounds(&self) -> usize;
 
-    /// TODO: I don't think this is used; remove?
-    fn run_summary(&self, initial_exprs: Vec<Expr<Op>>) -> Summary<Op> {
-        let mut wtr: CsvWriter = csv::Writer::from_writer(Box::new(std::io::sink()));
-
-        let initial_cost = initial_exprs.iter().map(|expr| expr.len()).sum::<usize>() + 1;
-        let start_time = Instant::now();
-        let final_expr = self.run(initial_exprs.clone(), &mut wtr).final_expr;
-        let run_time = start_time.elapsed();
-=======
-    fn run_multi(&self, expr_groups: Vec<Vec<Expr<Op>>>) -> Expr<Op>;
-
-    fn run_multi_summary(&self, expr_groups: Vec<Vec<Expr<Op>>>) -> Summary<Op> {
-        let start_time = Instant::now();
-
-        let initial_expr_groups = expr_groups.clone();
-        let initial_cost: usize = initial_expr_groups
-            .iter()
-            .map(|group| group.iter().map(|expr| expr.len()).min().unwrap())
-            .sum();
-        let initial_cost = initial_cost + 1;
-
-        let final_expr = self.run_multi(expr_groups);
->>>>>>> 53f4708e
-        let final_cost = final_expr.len();
-
-        Summary {
-            initial_expr_groups,
-            initial_cost,
-            final_expr,
-            final_cost,
-            run_time: start_time.elapsed(),
-        }
-    }
-
-<<<<<<< HEAD
     /// Run experiment and write results to CSV.
     fn run_csv(&self, exprs: Vec<Expr<Op>>, writer: &mut CsvWriter) {
-=======
-    fn write_to_csv(
-        &self,
-        writer: &mut csv::Writer<fs::File>,
-        initial_cost: usize,
-        final_cost: usize,
-        time_elapsed: Duration,
-    );
-
-    fn fmt_title(&self, f: &mut Formatter<'_>) -> fmt::Result;
-
-    fn run_csv(&self, exprs: Vec<Expr<Op>>, writer: &mut csv::Writer<fs::File>) {
->>>>>>> 53f4708e
         println!(
             "{}",
             ExperimentTitle {
@@ -580,32 +544,8 @@
         let mut current_rewrites = Vec::new();
 
         for round in 0..self.rounds {
-<<<<<<< HEAD
             print!("round {}/{}", round + 1, self.rounds);
-
             let round_res = self.experiment.run(current_exprs, writer);
-=======
-            debug!("round {}/{}", round + 1, self.rounds);
-
-            rc = self.experiment.run(current_exprs).into();
-
-            let ls = plumbing::libs(rc.as_ref());
-            libs.extend(ls);
-            current_exprs = plumbing::exprs(rc.as_ref());
-        }
-
-        // Combine back into one big recexpr at the end
-        plumbing::combine(libs, current_exprs)
-    }
-
-    fn run_multi(&self, expr_groups: Vec<Vec<Expr<Op>>>) -> Expr<Op> {
-        let mut rc: RecExpr<AstNode<Op>> = self.experiment.run_multi(expr_groups).into();
-        let mut libs = plumbing::libs(rc.as_ref());
-        let mut current_exprs = plumbing::exprs(rc.as_ref());
-
-        for round in 1..self.rounds {
-            debug!("round {}/{}", round + 1, self.rounds);
->>>>>>> 53f4708e
 
             rc = round_res.final_expr.into();
 
@@ -622,6 +562,70 @@
 
                 self.write_to_csv(
                     writer,
+                    round,
+                    initial_cost,
+                    inter_cost,
+                    compression,
+                    libs.len(),
+                    start.elapsed(),
+                );
+
+                println!(
+                    " results: {}/{} (r {})",
+                    inter_cost, initial_cost, compression
+                );
+
+                log::debug!("{}", Pretty(&inter_expr));
+            } else {
+                println!(" finished!");
+            }
+        }
+
+        let ll = libs.len();
+
+        // Combine back into one big recexpr at the end
+        ExperimentResult {
+            final_expr: plumbing::combine(libs, current_exprs),
+            num_libs: ll,
+            rewrites: current_rewrites,
+        }
+    }
+
+
+    fn run_multi(&self, expr_groups: Vec<Vec<Expr<Op>>>) -> ExperimentResult<Op> {
+        // Hack: just ignore any written info.
+        let mut writer = CsvWriter::from_writer(Box::new(io::sink()));
+
+        let initial_cost = expr_groups.iter().map(|expr_group| expr_group.iter().map(|expr| expr.len()).min().unwrap()).sum::<usize>() + 1;
+        let start = std::time::Instant::now();
+
+        let first_res = self.experiment.run_multi(expr_groups);
+
+        let mut rc: RecExpr<AstNode<Op>> = first_res.final_expr.into();
+
+        let mut current_exprs = plumbing::exprs(rc.as_ref());
+        let mut libs = plumbing::libs(rc.as_ref());
+        let mut current_rewrites = first_res.rewrites;
+
+        for round in 1..self.rounds {
+            print!("round {}/{}", round + 1, self.rounds);
+            let round_res = self.experiment.run(current_exprs, &mut writer);
+
+            rc = round_res.final_expr.into();
+
+            let ls = plumbing::libs(rc.as_ref());
+            libs.extend(ls);
+            current_exprs = plumbing::exprs(rc.as_ref());
+            current_rewrites.extend(round_res.rewrites);
+
+            // We record intermediate results if we're not at the last round yet
+            if round != self.rounds - 1 {
+                let inter_expr = plumbing::combine(libs.clone(), current_exprs.clone());
+                let inter_cost = inter_expr.len();
+                let compression = initial_cost as f64 / inter_cost as f64;
+
+                self.write_to_csv(
+                    &mut writer,
                     round,
                     initial_cost,
                     inter_cost,
@@ -856,4 +860,8 @@
             time_elapsed,
         );
     }
+
+    fn run_multi(&self, expr_groups: Vec<Vec<Expr<Op>>>) -> ExperimentResult<Op> {
+        unimplemented!()
+    }
 }