--- conflicted
+++ resolved
@@ -67,13 +67,11 @@
 
 const BENCHMARK_PATH: &str = "harness/data/dreamcoder-benchmarks/benches";
 const DSR_PATH: &str = "harness/data/benchmark-dsrs";
-<<<<<<< HEAD
+
 const BEAM_SIZE: usize = 100;
 const LPS: usize = 2;
 const ROUNDS: usize = 20;
 const MAX_ARITY: Option<usize> = Some(2);
-=======
->>>>>>> 6753baf2
 
 #[derive(Debug)]
 struct Benchmark<'a> {
