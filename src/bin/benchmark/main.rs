--- conflicted
+++ resolved
@@ -44,13 +44,8 @@
 }
 const BENCHMARK_PATH: &str = "data/dreamcoder-benchmarks/benches";
 const DSR_PATH: &str = "data/benchmark-dsrs";
-<<<<<<< HEAD
-const BEAM_SIZE: usize = 50;
-=======
-const CACHE_DIR: &str = "cache";
 const BEAM_SIZE: usize = 100;
 const LPS: usize = 20;
->>>>>>> a8d5af9e
 
 #[derive(Debug)]
 struct Benchmark<'a> {
@@ -190,22 +185,8 @@
                 None,
             );
 
-<<<<<<< HEAD
-            let experiment_no_dsrs = BeamExperiment::new(
-                [],
-                BEAM_SIZE,
-                BEAM_SIZE,
-                LibsPerSel::Unlimited,
-                1,
-                false,
-                (),
-                true,
-                None,
-            );
-=======
             let experiment_no_dsrs =
                 BeamExperiment::new([], BEAM_SIZE, BEAM_SIZE, LPS, 1, false, (), true, None);
->>>>>>> a8d5af9e
 
             let summary_dsrs = cache.get_or_insert_with(&experiment_dsrs_id, || {
                 experiment_dsrs.run_summary(programs.clone())
