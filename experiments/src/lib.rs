<<<<<<< HEAD
pub use self::beam_experiment::BeamExperiment;
pub use self::eqsat_experiment::EqsatExperiment;

use babble::{
  DiscriminantEq,
  ast_node::{Arity, AstNode, Expr, Pretty, Printable},
  extract::{apply_libs, beam::PartialLibCost},
  teachable::Teachable,
  util,
};
use egg::{EGraph, Id, RecExpr, Rewrite, Runner};
use itertools::Itertools;
use serde::{Deserialize, Serialize};
use std::{
  collections::HashMap, fmt::{self, Debug, Display, Formatter}, hash::Hash, io, marker::PhantomData, sync::Arc, time::{Duration, Instant}
};

mod beam_experiment;
pub mod cache;
mod eqsat_experiment;
// pub mod dreamcoder;

#[derive(
  Debug, Clone, PartialEq, Eq, PartialOrd, Ord, Hash, Serialize, Deserialize,
)]
pub struct Summary {
  // pub initial_expr_groups: Vec<Vec<Expr<Op>>>,
  pub initial_cost: usize,
  // pub final_expr: Expr<Op>,
  pub final_cost: usize,
  pub num_libs: usize,
  pub run_time: Duration,
}

struct ExperimentTitle<
  'a,
  Op: Printable + Teachable + Hash + Clone + Debug + Arity + Ord + Display,
  T: Experiment<Op> + ?Sized,
> {
  experiment: &'a T,
  phantom: PhantomData<Op>,
}
impl<'a, Op, T: Experiment<Op> + ?Sized> Display for ExperimentTitle<'a, Op, T>
where
  Op: Printable + Teachable + Hash + Clone + Debug + Arity + Ord + Display,
{
  fn fmt(&self, f: &mut Formatter<'_>) -> fmt::Result {
    self.experiment.fmt_title(f)
  }
}

/// Output of library learning.
pub struct ExperimentResult<
  Op: Printable + Teachable + Hash + Clone + Debug + Arity + Ord + Display,
> {
  pub final_expr: Expr<Op>,
  pub num_libs: usize,
  pub rewrites: Vec<Rewrite<AstNode<Op>, PartialLibCost>>,
}

pub type CsvWriter = csv::Writer<Box<dyn io::Write>>;

/// Library learning experiment.
pub trait Experiment<Op>
where
  Op: Printable + Teachable + Hash + Clone + Debug + Arity + Ord + Display,
{
  /// The list of domain-specific rewrites used in this experiment.
  fn dsrs(&self) -> &[Rewrite<AstNode<Op>, PartialLibCost>];

  // Ideally exprs would have type `I: IntoIterator<Item = Expr<Op>>` but that's
  // not object-safe. This function also gets a writer method to write out
  // intermediate results to the csv.
  fn run(
    &self,
    exprs: Vec<Expr<Op>>,
    writer: &mut CsvWriter,
  ) -> ExperimentResult<Op>;

  fn run_multi(&self, expr_groups: Vec<Vec<Expr<Op>>>) -> ExperimentResult<Op>;

  fn run_multi_summary(&self, expr_groups: Vec<Vec<Expr<Op>>>) -> Summary {
    let start_time = Instant::now();

    let initial_expr_groups = expr_groups.clone();
    let initial_cost: usize = initial_expr_groups
      .iter()
      .map(|group| group.iter().map(Expr::len).min().unwrap())
      .sum();
    let initial_cost = initial_cost + 1;

    let res = self.run_multi(expr_groups);
    let final_expr = res.final_expr;
    let final_cost = final_expr.len();

    Summary {
    //   initial_expr_groups,
      initial_cost,
    //   final_expr,
      final_cost,
      num_libs: res.num_libs,
      run_time: start_time.elapsed(),
    }
  }

  /// Write experiments result to CSV.
  #[allow(clippy::too_many_arguments)]
  fn write_to_csv(
    &self,
    writer: &mut CsvWriter,
    round: usize,
    initial_cost: usize,
    final_cost: usize,
    compression: f64,
    num_libs: usize,
    time_elapsed: Duration,
  );

  /// Format the experiment's title
  ///
  /// # Errors
  ///
  /// See implementations for errors.
  fn fmt_title(&self, f: &mut Formatter<'_>) -> fmt::Result;

  fn total_rounds(&self) -> usize;

  /// Run experiment and write results to CSV.
  fn run_csv(
    &self,
    exprs: Vec<Expr<Op>>,
    writer: &mut CsvWriter,
  ) -> ExperimentResult<Op> {
    println!("{}", ExperimentTitle {
      experiment: self,
      phantom: PhantomData
    });

    let start_time = Instant::now();

    // Add one to account for root node, not added yet
    let initial_cost = exprs.iter().map(Expr::len).sum::<usize>() + 1;
    let res = self.run(exprs, writer);

    let final_cost = res.final_expr.len();
    let compression = util::compression_factor(initial_cost, final_cost);
    let time_elapsed = start_time.elapsed();

    // Print our analysis on this
    println!("Final beam results");
    println!("{}", Pretty::new(Arc::new(res.final_expr.clone())));
    println!(
      "cost diff: {initial_cost} -> {final_cost} (compression ratio {compression})",
    );
    // println!("learned rewrites: {:?}", res.rewrites);
    println!("total time: {}ms", time_elapsed.as_millis());
    println!();

    self.write_to_csv(
      writer,
      self.total_rounds(),
      initial_cost,
      final_cost,
      compression,
      res.num_libs,
      time_elapsed,
    );
    res
  }
}

/// A set of `Experiments` is just a list of individual `Experiment` structs
pub struct Experiments<Op> {
  experiments: Vec<Box<dyn Experiment<Op>>>,
  exprs: Vec<Expr<Op>>,
}

impl<Op: Debug> Debug for Experiments<Op> {
  fn fmt(&self, f: &mut Formatter<'_>) -> fmt::Result {
    f.debug_struct("Experiments")
      .field(
        "experiments",
        &format_args!("<{} experiments>", self.experiments.len()),
      )
      .field("exprs", &self.exprs)
      .finish()
  }
}

impl<Op> Default for Experiments<Op> {
  fn default() -> Self {
    Self {
      experiments: vec![],
      exprs: vec![],
    }
  }
}

impl<Op> Experiments<Op>
where
  Op: Teachable
    + Printable
    + Arity
    + Clone
    + Send
    + Sync
    + Debug
    + Display
    + Hash
    + Ord
    + DiscriminantEq
    + 'static,
{
  /// Creates a new empty set of experiments
  #[must_use]
  pub fn new() -> Self {
    Self::default()
  }

  /// Adds all the experiments from another experiment set into this one
  pub fn add(&mut self, other: Self) {
    self.experiments.extend(other.experiments);
    self.exprs.extend(other.exprs);
  }

  // TODO: Use a builder pattern
  // TODO: How to specify DSRs
  /// Generates a set of experiments from a set of params
  ///
  /// # Panics
  ///
  /// This function panics if `beams` or `lpss` is empty
  #[allow(clippy::too_many_arguments)]
  pub fn generate<Extra>(
    exprs: Vec<Expr<Op>>,
    test_exprs: &[Expr<Op>],
    dsrs: &[Rewrite<AstNode<Op>, PartialLibCost>],
    beams: Vec<usize>,
    lpss: &[usize],
    rounds: usize,
    extra: Extra,
    learn_constants: bool,
    max_arity: Option<usize>,
  ) -> Self
  where
    Extra: serde::ser::Serialize + Clone + Debug + Clone + 'static,
  {
    let mut res: Vec<Box<dyn Experiment<Op>>> = Vec::new();

    // TODO: be more graceful about this
    assert!(!beams.is_empty(), "beams not specified");
    assert!(!lpss.is_empty(), "lps not specified");

    for beam in beams {
      for &lps in lpss {
        // TODO: be more graceful about this too
        assert!(lps <= beam, "lps {} greater than beam {}", lps, beam);

        let beam_experiment: BeamExperiment<Op, Extra> = BeamExperiment::new(
          dsrs.to_owned(),
          beam,
          beam,
          lps,
          extra.clone(),
          learn_constants,
          max_arity,
          1,
        );
        if test_exprs.is_empty() {
          // We always use Rounds so that we unconditionally run our
          // plumbing infra, in the case of e.g. nested libs
          res.push(Box::new(Rounds::new(rounds, beam_experiment)));
        } else {
          res.push(Box::new(Generalization::new(
            beam_experiment,
            test_exprs.to_owned(),
            rounds,
          )));
        }
      }
    }

    Self {
      exprs,
      experiments: res,
    }
  }

  /// Runs all experiments in this set
  ///
  /// # Panics
  ///
  /// Panics if a csv cannot be created at the given path, or if any of the
  /// experiments' `run_csv` methods panic.
  pub fn run(self, csv_path: &str) -> Vec<Expr<Op>> {
    let file = std::fs::File::create(csv_path).unwrap();
    let mut writer: CsvWriter = csv::Writer::from_writer(Box::new(file));
    let mut results: Vec<Expr<Op>> = Vec::new();
    for experiment in self.experiments {
      results.push(
        experiment
          .run_csv(self.exprs.clone(), &mut writer)
          .final_expr,
      );
    }
    results
  }
}

/// Defines some helper functions for finagling with the results of a library
/// learning run. These runs return a single `RecExpr`, but when running library
/// learning multiple times in a row, we need to get the defined libs and
/// individual expressions out from this single `RecExpr`; this is what the
/// functions in this module are for.
pub mod plumbing {
  use std::{collections::HashMap, hash::BuildHasher};

  use egg::{Id, Language, RecExpr};

  use babble::{
    ast_node::{Arity, AstNode, Expr},
    learn::LibId,
    teachable::Teachable,
  };

  /// The result of running library learning after one pass.
  type LLRes<'a, Op> = &'a [AstNode<Op>];

  /// At the end of all rounds, combine libs hashmap, and list of exprs back
  /// into one big recexpr
  ///
  /// # Panics
  ///
  /// This function panics if `exprs` is empty.
  #[must_use]
  pub fn combine<Op, S: BuildHasher>(
    libs: HashMap<LibId, Vec<AstNode<Op>>, S>,
    exprs: Vec<Expr<Op>>,
  ) -> Expr<Op>
  where
    Op: Teachable + std::fmt::Debug + std::hash::Hash + Clone + Arity + Ord,
  {
    assert!(!exprs.is_empty(), "The list of exprs cannot be empty");

    // First, build our root "combine" node
    let root_list = AstNode::new(
      Op::list(),
      std::iter::repeat(Id::from(0)).take(exprs.len()),
    );
    let mut exprs_iter = exprs.into_iter().map(RecExpr::from);
    let mut res = root_list.join_recexprs(|_id| exprs_iter.next().unwrap());

    // Then, add our libs back in
    for (libid, body) in libs {
      let root = Op::lib(libid, Id::from(0), Id::from(0));
      let mut children = vec![body.into(), res].into_iter();

      res = root.join_recexprs(|_id| children.next().unwrap());
    }

    // And we're done!
    res.into()
  }

  /// Gets all of the libs and their defns out of the result of a lib learning
  /// pass. We take into account the current number of libs defined so that we
  /// don't overwrite existing libs from previous runs.
  pub fn libs<Op>(llr: LLRes<'_, Op>) -> HashMap<LibId, Vec<AstNode<Op>>>
  where
    Op: Teachable + Clone + std::hash::Hash + Ord + std::fmt::Debug,
  {
    // For our strategy, we start at the root and walk downwards.
    // While we see libs, add its body to the hashmap and keep moving
    // If we don't see a lib, that means we've hit the non-libs section,
    // so we give up on the spot.
    let mut res = HashMap::new();

    // Walk starting from root
    walk_libs(llr, &mut res, Id::from(llr.len() - 1));

    res
  }

  fn walk_libs<Op>(
    from: LLRes<'_, Op>,
    res: &mut HashMap<LibId, Vec<AstNode<Op>>>,
    ix: Id,
  ) where
    Op: Teachable + Clone + std::hash::Hash + Ord + std::fmt::Debug,
  {
    // Check what kind of node we're at.
    if let Some(babble::BindingExpr::Lib(lid, defn, b)) =
      &from[usize::from(ix)].as_binding_expr()
    {
      // Extract recursive expression
      let rc = build_recexpr(**defn, |x| {
        // When building up the RecExpr for our lib defn, we need to do some
        // special processing to make sure that we're accounting for the case
        // where we have nested lib defns, e.g.
        //
        // ```
        // lib l119 =
        //   lib l48 =
        //     λx5 x6 -> map (λx7 -> x5 x6 x7) x6
        //   in
        //     l48 (λx5 x6 -> l192 x6)
        // in
        //   (body)
        // ```
        match &from[usize::from(x)].as_binding_expr() {
          Some(babble::BindingExpr::Lib(_n_lid, _n_defn, n_b)) => {
            // We have a nested lib!
            // Process the lib itself by walking thru this node
            walk_libs(from, res, x);

            // Then return the node given by n_b, the body of the nested lib.
            from[usize::from(**n_b)].clone()
          }
          _ => from[usize::from(x)].clone(),
        }
      });

      // Push to res
      res.insert(LibId(lid.0), rc.as_ref().to_vec());
      // Recursively walk in body
      walk_libs(from, res, **b);
    }
  }

  /// Returns a list of rewritten expressions from the result of a lib learning
  /// pass.
  pub fn exprs<Op>(llr: LLRes<'_, Op>) -> Vec<Expr<Op>>
  where
    Op: Teachable + Clone + std::hash::Hash + Ord + std::fmt::Debug,
  {
    // Start at the root and walk downwards.
    // We assume the first non-lib node we see is the root "list/combine" node.
    // For each of the children, extract expressions for those.
    let mut res = Vec::new();

    // Walk starting from root
    walk_exprs(llr, &mut res, Id::from(llr.len() - 1));

    res
  }

  fn walk_exprs<Op>(from: LLRes<'_, Op>, res: &mut Vec<Expr<Op>>, ix: Id)
  where
    Op: Teachable + Clone + std::hash::Hash + Ord + std::fmt::Debug,
  {
    // Check what kind of node we're at.
    match &from[usize::from(ix)].as_binding_expr() {
      Some(babble::BindingExpr::Lib(_, _, b)) => {
        // Recursively walk in body
        walk_exprs(from, res, **b);
      }
      _ => {
        // Get children of current node
        from[usize::from(ix)].for_each(|c| {
          // Extract recursive expression
          let rc = from[usize::from(c)]
            .build_recexpr(|x| from[usize::from(x)].clone());
          // Convert into expr
          let e = Expr::from(rc);
          // Push to res
          res.push(e);
        });
      }
    }
  }

  /// A riff off `Language::build_recexpr` which also uses the `get_node` arg fn
  /// on the root index passed.
  fn build_recexpr<F, L>(root: Id, mut get_node: F) -> RecExpr<L>
  where
    L: Language,
    F: FnMut(Id) -> L,
  {
    let mut set = indexmap::IndexSet::<L>::default();
    let mut ids = HashMap::<Id, Id>::default();
    let mut todo = vec![root];

    while let Some(id) = todo.last().copied() {
      if ids.contains_key(&id) {
        todo.pop();
        continue;
      }

      let node = get_node(id);

      // check to see if we can do this node yet
      let mut ids_has_all_children = true;
      for child in node.children() {
        if !ids.contains_key(child) {
          ids_has_all_children = false;
          todo.push(*child);
        }
      }

      // all children are processed, so we can lookup this node safely
      if ids_has_all_children {
        let node = node.map_children(|id| ids[&id]);
        let new_id = set.insert_full(node).0;
        ids.insert(id, Id::from(new_id));
        todo.pop();
      }
    }

    // finally, add the root node and create the expression
    let nodes: Vec<L> = set.into_iter().collect();
    RecExpr::from(nodes)
  }
}

#[derive(Debug)]
pub struct Rounds<Op, T: Experiment<Op>>
where
  Op: Printable + Teachable + Hash + Clone + Debug + Arity + Ord + Display,
{
  rounds: usize,
  experiment: T,
  phantom: PhantomData<Op>,
}

impl<Op, T: Experiment<Op>> Rounds<Op, T>
where
  Op: Printable + Teachable + Hash + Clone + Debug + Arity + Ord + Display,
{
  pub fn new(rounds: usize, experiment: T) -> Self {
    Self {
      rounds,
      experiment,
      phantom: PhantomData,
    }
  }
}

impl<Op, T: Experiment<Op>> Experiment<Op> for Rounds<Op, T>
where
  Op: Printable + Teachable + Hash + Clone + Debug + Arity + Ord + Display,
{
  /// The list of domain-specific rewrites used in this experiment.
  fn dsrs(&self) -> &[Rewrite<AstNode<Op>, PartialLibCost>] {
    self.experiment.dsrs()
  }

  fn run(
    &self,
    exprs: Vec<Expr<Op>>,
    writer: &mut CsvWriter,
  ) -> ExperimentResult<Op> {
    let initial_cost = exprs.iter().map(Expr::len).sum::<usize>() + 1;
    let start = std::time::Instant::now();

    let mut current_exprs = exprs;
    let mut rc: RecExpr<AstNode<Op>>;
    let mut libs = HashMap::new();
    let mut current_rewrites = Vec::new();

    for round in 0..self.rounds {
      let round_res = self.experiment.run(current_exprs, writer);

      rc = round_res.final_expr.into();

      let ls = plumbing::libs(rc.as_ref());
      libs.extend(ls);
      current_exprs = plumbing::exprs(rc.as_ref());
      current_rewrites.extend(round_res.rewrites);

      // We record intermediate results if we're not at the last round yet
      if round == self.rounds - 1 {
        log::info!(" finished!");
      } else {
        let inter_expr = plumbing::combine(libs.clone(), current_exprs.clone());
        let inter_cost = inter_expr.len();
        let compression = util::compression_factor(initial_cost, inter_cost);

        self.write_to_csv(
          writer,
          round,
          initial_cost,
          inter_cost,
          compression,
          libs.len(),
          start.elapsed(),
        );

        log::info!(
          "round {}/{} results: {inter_cost}/{initial_cost} (r {compression})",
          round + 1,
          self.rounds,
        );

        log::debug!("{}", Pretty::new(Arc::new(inter_expr.clone())));
      }
    }

    let ll = libs.len();

    let final_expr = plumbing::combine(libs, current_exprs);

    // FIXME: make this more robust or smth idk lmao
    // Print out the raw recexpr of the results to a file
    std::fs::write(
      "target/rec_expr",
      RecExpr::from(final_expr.clone()).pretty(100),
    )
    .unwrap();

    // Combine back into one big recexpr at the end
    ExperimentResult {
      final_expr,
      num_libs: ll,
      rewrites: current_rewrites,
    }
  }

  fn run_multi(&self, expr_groups: Vec<Vec<Expr<Op>>>) -> ExperimentResult<Op> {
    // Hack: just ignore any written info.
    let mut writer = CsvWriter::from_writer(Box::new(io::sink()));

    let initial_cost = expr_groups
      .iter()
      .map(|expr_group| expr_group.iter().map(Expr::len).min().unwrap())
      .sum::<usize>()
      + 1;
    let start = std::time::Instant::now();

    let first_res = self.experiment.run_multi(expr_groups);
    let mut rc: RecExpr<AstNode<Op>> = first_res.final_expr.into();

    let mut current_exprs = plumbing::exprs(rc.as_ref());
    let mut libs = plumbing::libs(rc.as_ref());
    let mut current_rewrites = first_res.rewrites;

    {
      let inter_expr = plumbing::combine(libs.clone(), current_exprs.clone());
      let inter_cost = inter_expr.len();
      let compression = util::compression_factor(initial_cost, inter_cost);

      self.write_to_csv(
        &mut writer,
        1,
        initial_cost,
        inter_cost,
        compression,
        libs.len(),
        start.elapsed(),
      );

      log::info!(
        "round {}/{} results: {}/{} (r {})",
        1,
        self.rounds,
        inter_cost,
        initial_cost,
        compression
      );

      log::debug!("{}", Pretty::new(Arc::new(inter_expr.clone())));
    }

    for round in 1..self.rounds {
      let round_res = self.experiment.run(current_exprs, &mut writer);

      rc = round_res.final_expr.into();

      let ls = plumbing::libs(rc.as_ref());
      libs.extend(ls);
      current_exprs = plumbing::exprs(rc.as_ref());
      current_rewrites.extend(round_res.rewrites);

      // We record intermediate results if we're not at the last round yet
      if round == self.rounds - 1 {
        log::info!("finished!");
      } else {
        let inter_expr = plumbing::combine(libs.clone(), current_exprs.clone());
        let inter_cost = inter_expr.len();
        let compression = util::compression_factor(initial_cost, inter_cost);

        self.write_to_csv(
          &mut writer,
          round,
          initial_cost,
          inter_cost,
          compression,
          libs.len(),
          start.elapsed(),
        );

        log::info!(
          "round {}/{} results: {}/{} (r {})",
          round + 1,
          self.rounds,
          inter_cost,
          initial_cost,
          compression
        );

        log::debug!("{}", Pretty::new(Arc::new(inter_expr.clone())));
      }
    }

    let ll = libs.len();

    // Combine back into one big recexpr at the end
    ExperimentResult {
      final_expr: plumbing::combine(libs, current_exprs),
      num_libs: ll,
      rewrites: current_rewrites,
    }
  }

  fn fmt_title(&self, f: &mut Formatter<'_>) -> fmt::Result {
    self.experiment.fmt_title(f)
  }

  fn total_rounds(&self) -> usize {
    self.rounds
  }

  fn write_to_csv(
    &self,
    writer: &mut CsvWriter,
    round: usize,
    initial_cost: usize,
    final_cost: usize,
    compression: f64,
    num_libs: usize,
    time_elapsed: Duration,
  ) {
    self.experiment.write_to_csv(
      writer,
      round,
      initial_cost,
      final_cost,
      compression,
      num_libs,
      time_elapsed,
    );
  }
}

/// Generalization experiment, which applies learned libraries on a test set.
#[derive(Debug)]
pub struct Generalization<Op, T: Experiment<Op>>
where
  Op: Printable + Teachable + Hash + Clone + Debug + Arity + Ord + Display,
{
  experiment: T,
  test_set: Vec<Expr<Op>>,
  /// I tried to make this compose with `Rounds`, but it's very difficult
  /// because iteratively learned rewrites have to be applied also iteratively.
  /// So I had to mash the two together.
  rounds: usize,
  phantom: PhantomData<Op>,
}

impl<Op, T: Experiment<Op>> Generalization<Op, T>
where
  Op: Printable
    + Teachable
    + Hash
    + Clone
    + Debug
    + Arity
    + Ord
    + Display
    + Send
    + Sync
    + 'static,
{
  pub fn new(experiment: T, test_set: Vec<Expr<Op>>, rounds: usize) -> Self {
    Self {
      experiment,
      test_set,
      rounds,
      phantom: PhantomData,
    }
  }

  /// Create an egraph out of `exprs` rewritten with my DSRs.
  fn to_egraph<I: IntoIterator<Item = Expr<Op>>>(
    &self,
    exprs: I,
  ) -> (EGraph<AstNode<Op>, PartialLibCost>, Vec<Id>) {
    let recexprs: Vec<RecExpr<AstNode<Op>>> =
      exprs.into_iter().map_into().collect();
    let mut aeg = EGraph::new(PartialLibCost::empty());
    let roots = recexprs.iter().map(|x| aeg.add_expr(x)).collect::<Vec<_>>();
    aeg.rebuild();
    let runner = Runner::<_, _, ()>::new(PartialLibCost::empty())
      .with_egraph(aeg)
      .run(self.dsrs());
    (runner.egraph, roots)
  }
}

impl<Op, T: Experiment<Op>> Experiment<Op> for Generalization<Op, T>
where
  Op: Printable
    + Teachable
    + Hash
    + Clone
    + Debug
    + Arity
    + Ord
    + Display
    + Send
    + Sync
    + 'static,
{
  /// The list of domain-specific rewrites used in this experiment.
  fn dsrs(&self) -> &[Rewrite<AstNode<Op>, PartialLibCost>] {
    self.experiment.dsrs()
  }

  fn run(
    &self,
    exprs: Vec<Expr<Op>>,
    writer: &mut CsvWriter,
  ) -> ExperimentResult<Op> {
    let mut current_train_exprs = exprs;
    let mut current_test_exprs = self.test_set.clone();
    let mut rc: RecExpr<AstNode<Op>>;
    let mut libs = HashMap::new();
    let mut test_libs = HashMap::new(); // can be subset of the libs
    let mut current_rewrites = Vec::new();

    for round in 0..self.rounds {
      println!("round {}/{}", round + 1, self.rounds);

      let round_res = self.experiment.run(current_train_exprs, writer);

      rc = round_res.final_expr.into();
      libs.extend(plumbing::libs(rc.as_ref()));
      current_train_exprs = plumbing::exprs(rc.as_ref());

      let (aeg, roots) = self.to_egraph(current_test_exprs.clone());
      rc = apply_libs(aeg, &roots, &round_res.rewrites);
      test_libs.extend(plumbing::libs(rc.as_ref()));
      current_test_exprs = plumbing::exprs(rc.as_ref());

      current_rewrites.extend(round_res.rewrites);
    }

    let ll = test_libs.len();

    ExperimentResult {
      final_expr: plumbing::combine(test_libs, current_test_exprs),
      num_libs: ll,
      rewrites: current_rewrites,
    }
  }

  fn fmt_title(&self, f: &mut Formatter<'_>) -> fmt::Result {
    self.experiment.fmt_title(f)
  }

  fn total_rounds(&self) -> usize {
    1
  }

  fn write_to_csv(
    &self,
    writer: &mut CsvWriter,
    rounds: usize,
    initial_cost: usize,
    final_cost: usize,
    compression: f64,
    num_libs: usize,
    time_elapsed: Duration,
  ) {
    self.experiment.write_to_csv(
      writer,
      rounds,
      initial_cost,
      final_cost,
      compression,
      num_libs,
      time_elapsed,
    );
  }

  /// Run experiment and write results to CSV.
  fn run_csv(
    &self,
    exprs: Vec<Expr<Op>>,
    writer: &mut CsvWriter,
  ) -> ExperimentResult<Op> {
    println!("{}", ExperimentTitle {
      experiment: self,
      phantom: PhantomData
    });

    let start_time = Instant::now();

    // Add one to account for root node, not added yet
    let initial_cost = self.test_set.iter().map(Expr::len).sum::<usize>() + 1;
    let res = self.run(exprs, writer);

    let final_cost = res.final_expr.len();
    let compression = util::compression_factor(initial_cost, final_cost);
    let time_elapsed = start_time.elapsed();

    // Print our analysis on this
    println!("Final beam results");
    println!("{}", Pretty::new(Arc::new(res.final_expr.clone())));
    println!(
      "cost diff: {initial_cost} -> {final_cost} (compression factor {compression})"
    );
    // println!("learned rewrites: {:?}", res.rewrites);
    println!("total time: {}ms", time_elapsed.as_millis());
    println!();

    self.write_to_csv(
      writer,
      self.total_rounds(),
      initial_cost,
      final_cost,
      compression,
      res.num_libs,
      time_elapsed,
    );
    res
  }

  fn run_multi(
    &self,
    _expr_groups: Vec<Vec<Expr<Op>>>,
  ) -> ExperimentResult<Op> {
    unimplemented!()
  }
}
=======
// pub use self::beam_experiment::BeamExperiment;
// pub use self::eqsat_experiment::EqsatExperiment;

// use babble::{
//   DiscriminantEq,
//   ast_node::{Arity, AstNode, Expr, Pretty, Printable},
//   extract::{apply_libs, beam::PartialLibCost},
//   teachable::Teachable,
//   util,
// };
// use egg::{EGraph, Id, RecExpr, Rewrite, Runner};
// use itertools::Itertools;
// use serde::{Deserialize, Serialize};
// use std::{
//   collections::HashMap,
//   fmt::{self, Debug, Display, Formatter},
//   hash::Hash,
//   io,
//   marker::PhantomData,
//   time::{Duration, Instant},
// };

// mod beam_experiment;
// pub mod cache;
// mod eqsat_experiment;
// pub mod dreamcoder;

// #[derive(
//   Debug, Clone, PartialEq, Eq, PartialOrd, Ord, Hash, Serialize, Deserialize,
// )]
// pub struct Summary {
//   // pub initial_expr_groups: Vec<Vec<Expr<Op>>>,
//   pub initial_cost: usize,
//   // pub final_expr: Expr<Op>,
//   pub final_cost: usize,
//   pub num_libs: usize,
//   pub run_time: Duration,
// }

// struct ExperimentTitle<
//   'a,
//   Op: Printable + Teachable + Hash + Clone + Debug + Arity + Ord,
//   T: Experiment<Op> + ?Sized,
// > {
//   experiment: &'a T,
//   phantom: PhantomData<Op>,
// }
// impl<'a, Op, T: Experiment<Op> + ?Sized> Display for ExperimentTitle<'a, Op, T>
// where
//   Op: Printable + Teachable + Hash + Clone + Debug + Arity + Ord,
// {
//   fn fmt(&self, f: &mut Formatter<'_>) -> fmt::Result {
//     self.experiment.fmt_title(f)
//   }
// }

// /// Output of library learning.
// pub struct ExperimentResult<
//   Op: Printable + Teachable + Hash + Clone + Debug + Arity + Ord,
// > {
//   pub final_expr: Expr<Op>,
//   pub num_libs: usize,
//   pub rewrites: Vec<Rewrite<AstNode<Op>, PartialLibCost>>,
// }

// pub type CsvWriter = csv::Writer<Box<dyn io::Write>>;

// /// Library learning experiment.
// pub trait Experiment<Op>
// where
//   Op: Printable + Teachable + Hash + Clone + Debug + Arity + Ord,
// {
//   /// The list of domain-specific rewrites used in this experiment.
//   fn dsrs(&self) -> &[Rewrite<AstNode<Op>, PartialLibCost>];

//   // Ideally exprs would have type `I: IntoIterator<Item = Expr<Op>>` but that's
//   // not object-safe. This function also gets a writer method to write out
//   // intermediate results to the csv.
//   fn run(
//     &self,
//     exprs: Vec<Expr<Op>>,
//     writer: &mut CsvWriter,
//   ) -> ExperimentResult<Op>;

//   fn run_multi(&self, expr_groups: Vec<Vec<Expr<Op>>>) -> ExperimentResult<Op>;

//   fn run_multi_summary(&self, expr_groups: Vec<Vec<Expr<Op>>>) -> Summary {
//     let start_time = Instant::now();

//     let initial_expr_groups = expr_groups.clone();
//     let initial_cost: usize = initial_expr_groups
//       .iter()
//       .map(|group| group.iter().map(Expr::len).min().unwrap())
//       .sum();
//     let initial_cost = initial_cost + 1;

//     let res = self.run_multi(expr_groups);
//     let final_expr = res.final_expr;
//     let final_cost = final_expr.len();

//     Summary {
//     //   initial_expr_groups,
//       initial_cost,
//     //   final_expr,
//       final_cost,
//       num_libs: res.num_libs,
//       run_time: start_time.elapsed(),
//     }
//   }

//   /// Write experiments result to CSV.
//   #[allow(clippy::too_many_arguments)]
//   fn write_to_csv(
//     &self,
//     writer: &mut CsvWriter,
//     round: usize,
//     initial_cost: usize,
//     final_cost: usize,
//     compression: f64,
//     num_libs: usize,
//     time_elapsed: Duration,
//   );

//   /// Format the experiment's title
//   ///
//   /// # Errors
//   ///
//   /// See implementations for errors.
//   fn fmt_title(&self, f: &mut Formatter<'_>) -> fmt::Result;

//   fn total_rounds(&self) -> usize;

//   /// Run experiment and write results to CSV.
//   fn run_csv(
//     &self,
//     exprs: Vec<Expr<Op>>,
//     writer: &mut CsvWriter,
//   ) -> ExperimentResult<Op> {
//     println!("{}", ExperimentTitle {
//       experiment: self,
//       phantom: PhantomData
//     });

//     let start_time = Instant::now();

//     // Add one to account for root node, not added yet
//     let initial_cost = exprs.iter().map(Expr::len).sum::<usize>() + 1;
//     let res = self.run(exprs, writer);

//     let final_cost = res.final_expr.len();
//     let compression = util::compression_factor(initial_cost, final_cost);
//     let time_elapsed = start_time.elapsed();

//     // Print our analysis on this
//     println!("Final beam results");
//     println!("{}", Pretty(&res.final_expr));
//     println!(
//       "cost diff: {initial_cost} -> {final_cost} (compression ratio {compression})",
//     );
//     // println!("learned rewrites: {:?}", res.rewrites);
//     println!("total time: {}ms", time_elapsed.as_millis());
//     println!();

//     self.write_to_csv(
//       writer,
//       self.total_rounds(),
//       initial_cost,
//       final_cost,
//       compression,
//       res.num_libs,
//       time_elapsed,
//     );
//     res
//   }
// }

// /// A set of `Experiments` is just a list of individual `Experiment` structs
// pub struct Experiments<Op> {
//   experiments: Vec<Box<dyn Experiment<Op>>>,
//   exprs: Vec<Expr<Op>>,
// }

// impl<Op: Debug> Debug for Experiments<Op> {
//   fn fmt(&self, f: &mut Formatter<'_>) -> fmt::Result {
//     f.debug_struct("Experiments")
//       .field(
//         "experiments",
//         &format_args!("<{} experiments>", self.experiments.len()),
//       )
//       .field("exprs", &self.exprs)
//       .finish()
//   }
// }

// impl<Op> Default for Experiments<Op> {
//   fn default() -> Self {
//     Self {
//       experiments: vec![],
//       exprs: vec![],
//     }
//   }
// }

// impl<Op> Experiments<Op>
// where
//   Op: Teachable
//     + Printable
//     + Arity
//     + Clone
//     + Send
//     + Sync
//     + Debug
//     + Display
//     + Hash
//     + Ord
//     + DiscriminantEq
//     + 'static,
// {
//   /// Creates a new empty set of experiments
//   #[must_use]
//   pub fn new() -> Self {
//     Self::default()
//   }

//   /// Adds all the experiments from another experiment set into this one
//   pub fn add(&mut self, other: Self) {
//     self.experiments.extend(other.experiments);
//     self.exprs.extend(other.exprs);
//   }

//   // TODO: Use a builder pattern
//   // TODO: How to specify DSRs
//   /// Generates a set of experiments from a set of params
//   ///
//   /// # Panics
//   ///
//   /// This function panics if `beams` or `lpss` is empty
//   #[allow(clippy::too_many_arguments)]
//   pub fn generate<Extra>(
//     exprs: Vec<Expr<Op>>,
//     test_exprs: &[Expr<Op>],
//     dsrs: &[Rewrite<AstNode<Op>, PartialLibCost>],
//     beams: Vec<usize>,
//     lpss: &[usize],
//     rounds: usize,
//     extra: Extra,
//     learn_constants: bool,
//     max_arity: Option<usize>,
//   ) -> Self
//   where
//     Extra: serde::ser::Serialize + Clone + Debug + Clone + 'static,
//   {
//     let mut res: Vec<Box<dyn Experiment<Op>>> = Vec::new();

//     // TODO: be more graceful about this
//     assert!(!beams.is_empty(), "beams not specified");
//     assert!(!lpss.is_empty(), "lps not specified");

//     for beam in beams {
//       for &lps in lpss {
//         // TODO: be more graceful about this too
//         assert!(lps <= beam, "lps {} greater than beam {}", lps, beam);

//         let beam_experiment: BeamExperiment<Op, Extra> = BeamExperiment::new(
//           dsrs.to_owned(),
//           beam,
//           beam,
//           lps,
//           extra.clone(),
//           learn_constants,
//           max_arity,
//           1,
//         );
//         if test_exprs.is_empty() {
//           // We always use Rounds so that we unconditionally run our
//           // plumbing infra, in the case of e.g. nested libs
//           res.push(Box::new(Rounds::new(rounds, beam_experiment)));
//         } else {
//           res.push(Box::new(Generalization::new(
//             beam_experiment,
//             test_exprs.to_owned(),
//             rounds,
//           )));
//         }
//       }
//     }

//     Self {
//       exprs,
//       experiments: res,
//     }
//   }

//   /// Runs all experiments in this set
//   ///
//   /// # Panics
//   ///
//   /// Panics if a csv cannot be created at the given path, or if any of the
//   /// experiments' `run_csv` methods panic.
//   pub fn run(self, csv_path: &str) -> Vec<Expr<Op>> {
//     let file = std::fs::File::create(csv_path).unwrap();
//     let mut writer: CsvWriter = csv::Writer::from_writer(Box::new(file));
//     let mut results: Vec<Expr<Op>> = Vec::new();
//     for experiment in self.experiments {
//       results.push(
//         experiment
//           .run_csv(self.exprs.clone(), &mut writer)
//           .final_expr,
//       );
//     }
//     results
//   }
// }

// /// Defines some helper functions for finagling with the results of a library
// /// learning run. These runs return a single `RecExpr`, but when running library
// /// learning multiple times in a row, we need to get the defined libs and
// /// individual expressions out from this single `RecExpr`; this is what the
// /// functions in this module are for.
// pub mod plumbing {
//   use std::{collections::HashMap, hash::BuildHasher};

//   use egg::{Id, Language, RecExpr};

//   use babble::{
//     ast_node::{Arity, AstNode, Expr},
//     learn::LibId,
//     teachable::Teachable,
//   };

//   /// The result of running library learning after one pass.
//   type LLRes<'a, Op> = &'a [AstNode<Op>];

//   /// At the end of all rounds, combine libs hashmap, and list of exprs back
//   /// into one big recexpr
//   ///
//   /// # Panics
//   ///
//   /// This function panics if `exprs` is empty.
//   #[must_use]
//   pub fn combine<Op, S: BuildHasher>(
//     libs: HashMap<LibId, Vec<AstNode<Op>>, S>,
//     exprs: Vec<Expr<Op>>,
//   ) -> Expr<Op>
//   where
//     Op: Teachable + std::fmt::Debug + std::hash::Hash + Clone + Arity + Ord,
//   {
//     assert!(!exprs.is_empty(), "The list of exprs cannot be empty");

//     // First, build our root "combine" node
//     let root_list = AstNode::new(
//       Op::list(),
//       std::iter::repeat(Id::from(0)).take(exprs.len()),
//     );
//     let mut exprs_iter = exprs.into_iter().map(RecExpr::from);
//     let mut res = root_list.join_recexprs(|_id| exprs_iter.next().unwrap());

//     // Then, add our libs back in
//     for (libid, body) in libs {
//       let root = Op::lib(libid, Id::from(0), Id::from(0));
//       let mut children = vec![body.into(), res].into_iter();

//       res = root.join_recexprs(|_id| children.next().unwrap());
//     }

//     // And we're done!
//     res.into()
//   }

//   /// Gets all of the libs and their defns out of the result of a lib learning
//   /// pass. We take into account the current number of libs defined so that we
//   /// don't overwrite existing libs from previous runs.
//   pub fn libs<Op>(llr: LLRes<'_, Op>) -> HashMap<LibId, Vec<AstNode<Op>>>
//   where
//     Op: Teachable + Clone + std::hash::Hash + Ord + std::fmt::Debug,
//   {
//     // For our strategy, we start at the root and walk downwards.
//     // While we see libs, add its body to the hashmap and keep moving
//     // If we don't see a lib, that means we've hit the non-libs section,
//     // so we give up on the spot.
//     let mut res = HashMap::new();

//     // Walk starting from root
//     walk_libs(llr, &mut res, Id::from(llr.len() - 1));

//     res
//   }

//   fn walk_libs<Op>(
//     from: LLRes<'_, Op>,
//     res: &mut HashMap<LibId, Vec<AstNode<Op>>>,
//     ix: Id,
//   ) where
//     Op: Teachable + Clone + std::hash::Hash + Ord + std::fmt::Debug,
//   {
//     // Check what kind of node we're at.
//     if let Some(babble::BindingExpr::Lib(lid, defn, b)) =
//       &from[usize::from(ix)].as_binding_expr()
//     {
//       // Extract recursive expression
//       let rc = build_recexpr(**defn, |x| {
//         // When building up the RecExpr for our lib defn, we need to do some
//         // special processing to make sure that we're accounting for the case
//         // where we have nested lib defns, e.g.
//         //
//         // ```
//         // lib l119 =
//         //   lib l48 =
//         //     λx5 x6 -> map (λx7 -> x5 x6 x7) x6
//         //   in
//         //     l48 (λx5 x6 -> l192 x6)
//         // in
//         //   (body)
//         // ```
//         match &from[usize::from(x)].as_binding_expr() {
//           Some(babble::BindingExpr::Lib(_n_lid, _n_defn, n_b)) => {
//             // We have a nested lib!
//             // Process the lib itself by walking thru this node
//             walk_libs(from, res, x);

//             // Then return the node given by n_b, the body of the nested lib.
//             from[usize::from(**n_b)].clone()
//           }
//           _ => from[usize::from(x)].clone(),
//         }
//       });

//       // Push to res
//       res.insert(LibId(lid.0), rc.as_ref().to_vec());
//       // Recursively walk in body
//       walk_libs(from, res, **b);
//     }
//   }

//   /// Returns a list of rewritten expressions from the result of a lib learning
//   /// pass.
//   pub fn exprs<Op>(llr: LLRes<'_, Op>) -> Vec<Expr<Op>>
//   where
//     Op: Teachable + Clone + std::hash::Hash + Ord + std::fmt::Debug,
//   {
//     // Start at the root and walk downwards.
//     // We assume the first non-lib node we see is the root "list/combine" node.
//     // For each of the children, extract expressions for those.
//     let mut res = Vec::new();

//     // Walk starting from root
//     walk_exprs(llr, &mut res, Id::from(llr.len() - 1));

//     res
//   }

//   fn walk_exprs<Op>(from: LLRes<'_, Op>, res: &mut Vec<Expr<Op>>, ix: Id)
//   where
//     Op: Teachable + Clone + std::hash::Hash + Ord + std::fmt::Debug,
//   {
//     // Check what kind of node we're at.
//     match &from[usize::from(ix)].as_binding_expr() {
//       Some(babble::BindingExpr::Lib(_, _, b)) => {
//         // Recursively walk in body
//         walk_exprs(from, res, **b);
//       }
//       _ => {
//         // Get children of current node
//         from[usize::from(ix)].for_each(|c| {
//           // Extract recursive expression
//           let rc = from[usize::from(c)]
//             .build_recexpr(|x| from[usize::from(x)].clone());
//           // Convert into expr
//           let e = Expr::from(rc);
//           // Push to res
//           res.push(e);
//         });
//       }
//     }
//   }

//   /// A riff off `Language::build_recexpr` which also uses the `get_node` arg fn
//   /// on the root index passed.
//   fn build_recexpr<F, L>(root: Id, mut get_node: F) -> RecExpr<L>
//   where
//     L: Language,
//     F: FnMut(Id) -> L,
//   {
//     let mut set = indexmap::IndexSet::<L>::default();
//     let mut ids = HashMap::<Id, Id>::default();
//     let mut todo = vec![root];

//     while let Some(id) = todo.last().copied() {
//       if ids.contains_key(&id) {
//         todo.pop();
//         continue;
//       }

//       let node = get_node(id);

//       // check to see if we can do this node yet
//       let mut ids_has_all_children = true;
//       for child in node.children() {
//         if !ids.contains_key(child) {
//           ids_has_all_children = false;
//           todo.push(*child);
//         }
//       }

//       // all children are processed, so we can lookup this node safely
//       if ids_has_all_children {
//         let node = node.map_children(|id| ids[&id]);
//         let new_id = set.insert_full(node).0;
//         ids.insert(id, Id::from(new_id));
//         todo.pop();
//       }
//     }

//     // finally, add the root node and create the expression
//     let nodes: Vec<L> = set.into_iter().collect();
//     RecExpr::from(nodes)
//   }
// }

// #[derive(Debug)]
// pub struct Rounds<Op, T: Experiment<Op>>
// where
//   Op: Printable + Teachable + Hash + Clone + Debug + Arity + Ord,
// {
//   rounds: usize,
//   experiment: T,
//   phantom: PhantomData<Op>,
// }

// impl<Op, T: Experiment<Op>> Rounds<Op, T>
// where
//   Op: Printable + Teachable + Hash + Clone + Debug + Arity + Ord,
// {
//   pub fn new(rounds: usize, experiment: T) -> Self {
//     Self {
//       rounds,
//       experiment,
//       phantom: PhantomData,
//     }
//   }
// }

// impl<Op, T: Experiment<Op>> Experiment<Op> for Rounds<Op, T>
// where
//   Op: Printable + Teachable + Hash + Clone + Debug + Arity + Ord + Display,
// {
//   /// The list of domain-specific rewrites used in this experiment.
//   fn dsrs(&self) -> &[Rewrite<AstNode<Op>, PartialLibCost>] {
//     self.experiment.dsrs()
//   }

//   fn run(
//     &self,
//     exprs: Vec<Expr<Op>>,
//     writer: &mut CsvWriter,
//   ) -> ExperimentResult<Op> {
//     let initial_cost = exprs.iter().map(Expr::len).sum::<usize>() + 1;
//     let start = std::time::Instant::now();

//     let mut current_exprs = exprs;
//     let mut rc: RecExpr<AstNode<Op>>;
//     let mut libs = HashMap::new();
//     let mut current_rewrites = Vec::new();

//     for round in 0..self.rounds {
//       let round_res = self.experiment.run(current_exprs, writer);

//       rc = round_res.final_expr.into();

//       let ls = plumbing::libs(rc.as_ref());
//       libs.extend(ls);
//       current_exprs = plumbing::exprs(rc.as_ref());
//       current_rewrites.extend(round_res.rewrites);

//       // We record intermediate results if we're not at the last round yet
//       if round == self.rounds - 1 {
//         log::info!(" finished!");
//       } else {
//         let inter_expr = plumbing::combine(libs.clone(), current_exprs.clone());
//         let inter_cost = inter_expr.len();
//         let compression = util::compression_factor(initial_cost, inter_cost);

//         self.write_to_csv(
//           writer,
//           round,
//           initial_cost,
//           inter_cost,
//           compression,
//           libs.len(),
//           start.elapsed(),
//         );

//         log::info!(
//           "round {}/{} results: {inter_cost}/{initial_cost} (r {compression})",
//           round + 1,
//           self.rounds,
//         );

//         log::debug!("{}", Pretty(&inter_expr));
//       }
//     }

//     let ll = libs.len();

//     let final_expr = plumbing::combine(libs, current_exprs);

//     // FIXME: make this more robust or smth idk lmao
//     // Print out the raw recexpr of the results to a file
//     std::fs::write(
//       "target/rec_expr",
//       RecExpr::from(final_expr.clone()).pretty(100),
//     )
//     .unwrap();

//     // Combine back into one big recexpr at the end
//     ExperimentResult {
//       final_expr,
//       num_libs: ll,
//       rewrites: current_rewrites,
//     }
//   }

//   fn run_multi(&self, expr_groups: Vec<Vec<Expr<Op>>>) -> ExperimentResult<Op> {
//     // Hack: just ignore any written info.
//     let mut writer = CsvWriter::from_writer(Box::new(io::sink()));

//     let initial_cost = expr_groups
//       .iter()
//       .map(|expr_group| expr_group.iter().map(Expr::len).min().unwrap())
//       .sum::<usize>()
//       + 1;
//     let start = std::time::Instant::now();

//     let first_res = self.experiment.run_multi(expr_groups);
//     let mut rc: RecExpr<AstNode<Op>> = first_res.final_expr.into();

//     let mut current_exprs = plumbing::exprs(rc.as_ref());
//     let mut libs = plumbing::libs(rc.as_ref());
//     let mut current_rewrites = first_res.rewrites;

//     {
//       let inter_expr = plumbing::combine(libs.clone(), current_exprs.clone());
//       let inter_cost = inter_expr.len();
//       let compression = util::compression_factor(initial_cost, inter_cost);

//       self.write_to_csv(
//         &mut writer,
//         1,
//         initial_cost,
//         inter_cost,
//         compression,
//         libs.len(),
//         start.elapsed(),
//       );

//       log::info!(
//         "round {}/{} results: {}/{} (r {})",
//         1,
//         self.rounds,
//         inter_cost,
//         initial_cost,
//         compression
//       );

//       log::debug!("{}", Pretty(&inter_expr));
//     }

//     for round in 1..self.rounds {
//       let round_res = self.experiment.run(current_exprs, &mut writer);

//       rc = round_res.final_expr.into();

//       let ls = plumbing::libs(rc.as_ref());
//       libs.extend(ls);
//       current_exprs = plumbing::exprs(rc.as_ref());
//       current_rewrites.extend(round_res.rewrites);

//       // We record intermediate results if we're not at the last round yet
//       if round == self.rounds - 1 {
//         log::info!("finished!");
//       } else {
//         let inter_expr = plumbing::combine(libs.clone(), current_exprs.clone());
//         let inter_cost = inter_expr.len();
//         let compression = util::compression_factor(initial_cost, inter_cost);

//         self.write_to_csv(
//           &mut writer,
//           round,
//           initial_cost,
//           inter_cost,
//           compression,
//           libs.len(),
//           start.elapsed(),
//         );

//         log::info!(
//           "round {}/{} results: {}/{} (r {})",
//           round + 1,
//           self.rounds,
//           inter_cost,
//           initial_cost,
//           compression
//         );

//         log::debug!("{}", Pretty(&inter_expr));
//       }
//     }

//     let ll = libs.len();

//     // Combine back into one big recexpr at the end
//     ExperimentResult {
//       final_expr: plumbing::combine(libs, current_exprs),
//       num_libs: ll,
//       rewrites: current_rewrites,
//     }
//   }

//   fn fmt_title(&self, f: &mut Formatter<'_>) -> fmt::Result {
//     self.experiment.fmt_title(f)
//   }

//   fn total_rounds(&self) -> usize {
//     self.rounds
//   }

//   fn write_to_csv(
//     &self,
//     writer: &mut CsvWriter,
//     round: usize,
//     initial_cost: usize,
//     final_cost: usize,
//     compression: f64,
//     num_libs: usize,
//     time_elapsed: Duration,
//   ) {
//     self.experiment.write_to_csv(
//       writer,
//       round,
//       initial_cost,
//       final_cost,
//       compression,
//       num_libs,
//       time_elapsed,
//     );
//   }
// }

// /// Generalization experiment, which applies learned libraries on a test set.
// #[derive(Debug)]
// pub struct Generalization<Op, T: Experiment<Op>>
// where
//   Op: Printable + Teachable + Hash + Clone + Debug + Arity + Ord,
// {
//   experiment: T,
//   test_set: Vec<Expr<Op>>,
//   /// I tried to make this compose with `Rounds`, but it's very difficult
//   /// because iteratively learned rewrites have to be applied also iteratively.
//   /// So I had to mash the two together.
//   rounds: usize,
//   phantom: PhantomData<Op>,
// }

// impl<Op, T: Experiment<Op>> Generalization<Op, T>
// where
//   Op: Printable
//     + Teachable
//     + Hash
//     + Clone
//     + Debug
//     + Arity
//     + Ord
//     + Display
//     + Send
//     + Sync
//     + 'static,
// {
//   pub fn new(experiment: T, test_set: Vec<Expr<Op>>, rounds: usize) -> Self {
//     Self {
//       experiment,
//       test_set,
//       rounds,
//       phantom: PhantomData,
//     }
//   }

//   /// Create an egraph out of `exprs` rewritten with my DSRs.
//   fn to_egraph<I: IntoIterator<Item = Expr<Op>>>(
//     &self,
//     exprs: I,
//   ) -> (EGraph<AstNode<Op>, PartialLibCost>, Vec<Id>) {
//     let recexprs: Vec<RecExpr<AstNode<Op>>> =
//       exprs.into_iter().map_into().collect();
//     let mut aeg = EGraph::new(PartialLibCost::empty());
//     let roots = recexprs.iter().map(|x| aeg.add_expr(x)).collect::<Vec<_>>();
//     aeg.rebuild();
//     let runner = Runner::<_, _, ()>::new(PartialLibCost::empty())
//       .with_egraph(aeg)
//       .run(self.dsrs());
//     (runner.egraph, roots)
//   }
// }

// impl<Op, T: Experiment<Op>> Experiment<Op> for Generalization<Op, T>
// where
//   Op: Printable
//     + Teachable
//     + Hash
//     + Clone
//     + Debug
//     + Arity
//     + Ord
//     + Display
//     + Send
//     + Sync
//     + 'static,
// {
//   /// The list of domain-specific rewrites used in this experiment.
//   fn dsrs(&self) -> &[Rewrite<AstNode<Op>, PartialLibCost>] {
//     self.experiment.dsrs()
//   }

//   fn run(
//     &self,
//     exprs: Vec<Expr<Op>>,
//     writer: &mut CsvWriter,
//   ) -> ExperimentResult<Op> {
//     let mut current_train_exprs = exprs;
//     let mut current_test_exprs = self.test_set.clone();
//     let mut rc: RecExpr<AstNode<Op>>;
//     let mut libs = HashMap::new();
//     let mut test_libs = HashMap::new(); // can be subset of the libs
//     let mut current_rewrites = Vec::new();

//     for round in 0..self.rounds {
//       println!("round {}/{}", round + 1, self.rounds);

//       let round_res = self.experiment.run(current_train_exprs, writer);

//       rc = round_res.final_expr.into();
//       libs.extend(plumbing::libs(rc.as_ref()));
//       current_train_exprs = plumbing::exprs(rc.as_ref());

//       let (aeg, roots) = self.to_egraph(current_test_exprs.clone());
//       rc = apply_libs(aeg, &roots, &round_res.rewrites);
//       test_libs.extend(plumbing::libs(rc.as_ref()));
//       current_test_exprs = plumbing::exprs(rc.as_ref());

//       current_rewrites.extend(round_res.rewrites);
//     }

//     let ll = test_libs.len();

//     ExperimentResult {
//       final_expr: plumbing::combine(test_libs, current_test_exprs),
//       num_libs: ll,
//       rewrites: current_rewrites,
//     }
//   }

//   fn fmt_title(&self, f: &mut Formatter<'_>) -> fmt::Result {
//     self.experiment.fmt_title(f)
//   }

//   fn total_rounds(&self) -> usize {
//     1
//   }

//   fn write_to_csv(
//     &self,
//     writer: &mut CsvWriter,
//     rounds: usize,
//     initial_cost: usize,
//     final_cost: usize,
//     compression: f64,
//     num_libs: usize,
//     time_elapsed: Duration,
//   ) {
//     self.experiment.write_to_csv(
//       writer,
//       rounds,
//       initial_cost,
//       final_cost,
//       compression,
//       num_libs,
//       time_elapsed,
//     );
//   }

//   /// Run experiment and write results to CSV.
//   fn run_csv(
//     &self,
//     exprs: Vec<Expr<Op>>,
//     writer: &mut CsvWriter,
//   ) -> ExperimentResult<Op> {
//     println!("{}", ExperimentTitle {
//       experiment: self,
//       phantom: PhantomData
//     });

//     let start_time = Instant::now();

//     // Add one to account for root node, not added yet
//     let initial_cost = self.test_set.iter().map(Expr::len).sum::<usize>() + 1;
//     let res = self.run(exprs, writer);

//     let final_cost = res.final_expr.len();
//     let compression = util::compression_factor(initial_cost, final_cost);
//     let time_elapsed = start_time.elapsed();

//     // Print our analysis on this
//     println!("Final beam results");
//     println!("{}", Pretty(&res.final_expr));
//     println!(
//       "cost diff: {initial_cost} -> {final_cost} (compression factor {compression})"
//     );
//     // println!("learned rewrites: {:?}", res.rewrites);
//     println!("total time: {}ms", time_elapsed.as_millis());
//     println!();

//     self.write_to_csv(
//       writer,
//       self.total_rounds(),
//       initial_cost,
//       final_cost,
//       compression,
//       res.num_libs,
//       time_elapsed,
//     );
//     res
//   }

//   fn run_multi(
//     &self,
//     _expr_groups: Vec<Vec<Expr<Op>>>,
//   ) -> ExperimentResult<Op> {
//     unimplemented!()
//   }
// }
>>>>>>> 860458ed
<|MERGE_RESOLUTION|>--- conflicted
+++ resolved
@@ -1,939 +1,3 @@
-<<<<<<< HEAD
-pub use self::beam_experiment::BeamExperiment;
-pub use self::eqsat_experiment::EqsatExperiment;
-
-use babble::{
-  DiscriminantEq,
-  ast_node::{Arity, AstNode, Expr, Pretty, Printable},
-  extract::{apply_libs, beam::PartialLibCost},
-  teachable::Teachable,
-  util,
-};
-use egg::{EGraph, Id, RecExpr, Rewrite, Runner};
-use itertools::Itertools;
-use serde::{Deserialize, Serialize};
-use std::{
-  collections::HashMap, fmt::{self, Debug, Display, Formatter}, hash::Hash, io, marker::PhantomData, sync::Arc, time::{Duration, Instant}
-};
-
-mod beam_experiment;
-pub mod cache;
-mod eqsat_experiment;
-// pub mod dreamcoder;
-
-#[derive(
-  Debug, Clone, PartialEq, Eq, PartialOrd, Ord, Hash, Serialize, Deserialize,
-)]
-pub struct Summary {
-  // pub initial_expr_groups: Vec<Vec<Expr<Op>>>,
-  pub initial_cost: usize,
-  // pub final_expr: Expr<Op>,
-  pub final_cost: usize,
-  pub num_libs: usize,
-  pub run_time: Duration,
-}
-
-struct ExperimentTitle<
-  'a,
-  Op: Printable + Teachable + Hash + Clone + Debug + Arity + Ord + Display,
-  T: Experiment<Op> + ?Sized,
-> {
-  experiment: &'a T,
-  phantom: PhantomData<Op>,
-}
-impl<'a, Op, T: Experiment<Op> + ?Sized> Display for ExperimentTitle<'a, Op, T>
-where
-  Op: Printable + Teachable + Hash + Clone + Debug + Arity + Ord + Display,
-{
-  fn fmt(&self, f: &mut Formatter<'_>) -> fmt::Result {
-    self.experiment.fmt_title(f)
-  }
-}
-
-/// Output of library learning.
-pub struct ExperimentResult<
-  Op: Printable + Teachable + Hash + Clone + Debug + Arity + Ord + Display,
-> {
-  pub final_expr: Expr<Op>,
-  pub num_libs: usize,
-  pub rewrites: Vec<Rewrite<AstNode<Op>, PartialLibCost>>,
-}
-
-pub type CsvWriter = csv::Writer<Box<dyn io::Write>>;
-
-/// Library learning experiment.
-pub trait Experiment<Op>
-where
-  Op: Printable + Teachable + Hash + Clone + Debug + Arity + Ord + Display,
-{
-  /// The list of domain-specific rewrites used in this experiment.
-  fn dsrs(&self) -> &[Rewrite<AstNode<Op>, PartialLibCost>];
-
-  // Ideally exprs would have type `I: IntoIterator<Item = Expr<Op>>` but that's
-  // not object-safe. This function also gets a writer method to write out
-  // intermediate results to the csv.
-  fn run(
-    &self,
-    exprs: Vec<Expr<Op>>,
-    writer: &mut CsvWriter,
-  ) -> ExperimentResult<Op>;
-
-  fn run_multi(&self, expr_groups: Vec<Vec<Expr<Op>>>) -> ExperimentResult<Op>;
-
-  fn run_multi_summary(&self, expr_groups: Vec<Vec<Expr<Op>>>) -> Summary {
-    let start_time = Instant::now();
-
-    let initial_expr_groups = expr_groups.clone();
-    let initial_cost: usize = initial_expr_groups
-      .iter()
-      .map(|group| group.iter().map(Expr::len).min().unwrap())
-      .sum();
-    let initial_cost = initial_cost + 1;
-
-    let res = self.run_multi(expr_groups);
-    let final_expr = res.final_expr;
-    let final_cost = final_expr.len();
-
-    Summary {
-    //   initial_expr_groups,
-      initial_cost,
-    //   final_expr,
-      final_cost,
-      num_libs: res.num_libs,
-      run_time: start_time.elapsed(),
-    }
-  }
-
-  /// Write experiments result to CSV.
-  #[allow(clippy::too_many_arguments)]
-  fn write_to_csv(
-    &self,
-    writer: &mut CsvWriter,
-    round: usize,
-    initial_cost: usize,
-    final_cost: usize,
-    compression: f64,
-    num_libs: usize,
-    time_elapsed: Duration,
-  );
-
-  /// Format the experiment's title
-  ///
-  /// # Errors
-  ///
-  /// See implementations for errors.
-  fn fmt_title(&self, f: &mut Formatter<'_>) -> fmt::Result;
-
-  fn total_rounds(&self) -> usize;
-
-  /// Run experiment and write results to CSV.
-  fn run_csv(
-    &self,
-    exprs: Vec<Expr<Op>>,
-    writer: &mut CsvWriter,
-  ) -> ExperimentResult<Op> {
-    println!("{}", ExperimentTitle {
-      experiment: self,
-      phantom: PhantomData
-    });
-
-    let start_time = Instant::now();
-
-    // Add one to account for root node, not added yet
-    let initial_cost = exprs.iter().map(Expr::len).sum::<usize>() + 1;
-    let res = self.run(exprs, writer);
-
-    let final_cost = res.final_expr.len();
-    let compression = util::compression_factor(initial_cost, final_cost);
-    let time_elapsed = start_time.elapsed();
-
-    // Print our analysis on this
-    println!("Final beam results");
-    println!("{}", Pretty::new(Arc::new(res.final_expr.clone())));
-    println!(
-      "cost diff: {initial_cost} -> {final_cost} (compression ratio {compression})",
-    );
-    // println!("learned rewrites: {:?}", res.rewrites);
-    println!("total time: {}ms", time_elapsed.as_millis());
-    println!();
-
-    self.write_to_csv(
-      writer,
-      self.total_rounds(),
-      initial_cost,
-      final_cost,
-      compression,
-      res.num_libs,
-      time_elapsed,
-    );
-    res
-  }
-}
-
-/// A set of `Experiments` is just a list of individual `Experiment` structs
-pub struct Experiments<Op> {
-  experiments: Vec<Box<dyn Experiment<Op>>>,
-  exprs: Vec<Expr<Op>>,
-}
-
-impl<Op: Debug> Debug for Experiments<Op> {
-  fn fmt(&self, f: &mut Formatter<'_>) -> fmt::Result {
-    f.debug_struct("Experiments")
-      .field(
-        "experiments",
-        &format_args!("<{} experiments>", self.experiments.len()),
-      )
-      .field("exprs", &self.exprs)
-      .finish()
-  }
-}
-
-impl<Op> Default for Experiments<Op> {
-  fn default() -> Self {
-    Self {
-      experiments: vec![],
-      exprs: vec![],
-    }
-  }
-}
-
-impl<Op> Experiments<Op>
-where
-  Op: Teachable
-    + Printable
-    + Arity
-    + Clone
-    + Send
-    + Sync
-    + Debug
-    + Display
-    + Hash
-    + Ord
-    + DiscriminantEq
-    + 'static,
-{
-  /// Creates a new empty set of experiments
-  #[must_use]
-  pub fn new() -> Self {
-    Self::default()
-  }
-
-  /// Adds all the experiments from another experiment set into this one
-  pub fn add(&mut self, other: Self) {
-    self.experiments.extend(other.experiments);
-    self.exprs.extend(other.exprs);
-  }
-
-  // TODO: Use a builder pattern
-  // TODO: How to specify DSRs
-  /// Generates a set of experiments from a set of params
-  ///
-  /// # Panics
-  ///
-  /// This function panics if `beams` or `lpss` is empty
-  #[allow(clippy::too_many_arguments)]
-  pub fn generate<Extra>(
-    exprs: Vec<Expr<Op>>,
-    test_exprs: &[Expr<Op>],
-    dsrs: &[Rewrite<AstNode<Op>, PartialLibCost>],
-    beams: Vec<usize>,
-    lpss: &[usize],
-    rounds: usize,
-    extra: Extra,
-    learn_constants: bool,
-    max_arity: Option<usize>,
-  ) -> Self
-  where
-    Extra: serde::ser::Serialize + Clone + Debug + Clone + 'static,
-  {
-    let mut res: Vec<Box<dyn Experiment<Op>>> = Vec::new();
-
-    // TODO: be more graceful about this
-    assert!(!beams.is_empty(), "beams not specified");
-    assert!(!lpss.is_empty(), "lps not specified");
-
-    for beam in beams {
-      for &lps in lpss {
-        // TODO: be more graceful about this too
-        assert!(lps <= beam, "lps {} greater than beam {}", lps, beam);
-
-        let beam_experiment: BeamExperiment<Op, Extra> = BeamExperiment::new(
-          dsrs.to_owned(),
-          beam,
-          beam,
-          lps,
-          extra.clone(),
-          learn_constants,
-          max_arity,
-          1,
-        );
-        if test_exprs.is_empty() {
-          // We always use Rounds so that we unconditionally run our
-          // plumbing infra, in the case of e.g. nested libs
-          res.push(Box::new(Rounds::new(rounds, beam_experiment)));
-        } else {
-          res.push(Box::new(Generalization::new(
-            beam_experiment,
-            test_exprs.to_owned(),
-            rounds,
-          )));
-        }
-      }
-    }
-
-    Self {
-      exprs,
-      experiments: res,
-    }
-  }
-
-  /// Runs all experiments in this set
-  ///
-  /// # Panics
-  ///
-  /// Panics if a csv cannot be created at the given path, or if any of the
-  /// experiments' `run_csv` methods panic.
-  pub fn run(self, csv_path: &str) -> Vec<Expr<Op>> {
-    let file = std::fs::File::create(csv_path).unwrap();
-    let mut writer: CsvWriter = csv::Writer::from_writer(Box::new(file));
-    let mut results: Vec<Expr<Op>> = Vec::new();
-    for experiment in self.experiments {
-      results.push(
-        experiment
-          .run_csv(self.exprs.clone(), &mut writer)
-          .final_expr,
-      );
-    }
-    results
-  }
-}
-
-/// Defines some helper functions for finagling with the results of a library
-/// learning run. These runs return a single `RecExpr`, but when running library
-/// learning multiple times in a row, we need to get the defined libs and
-/// individual expressions out from this single `RecExpr`; this is what the
-/// functions in this module are for.
-pub mod plumbing {
-  use std::{collections::HashMap, hash::BuildHasher};
-
-  use egg::{Id, Language, RecExpr};
-
-  use babble::{
-    ast_node::{Arity, AstNode, Expr},
-    learn::LibId,
-    teachable::Teachable,
-  };
-
-  /// The result of running library learning after one pass.
-  type LLRes<'a, Op> = &'a [AstNode<Op>];
-
-  /// At the end of all rounds, combine libs hashmap, and list of exprs back
-  /// into one big recexpr
-  ///
-  /// # Panics
-  ///
-  /// This function panics if `exprs` is empty.
-  #[must_use]
-  pub fn combine<Op, S: BuildHasher>(
-    libs: HashMap<LibId, Vec<AstNode<Op>>, S>,
-    exprs: Vec<Expr<Op>>,
-  ) -> Expr<Op>
-  where
-    Op: Teachable + std::fmt::Debug + std::hash::Hash + Clone + Arity + Ord,
-  {
-    assert!(!exprs.is_empty(), "The list of exprs cannot be empty");
-
-    // First, build our root "combine" node
-    let root_list = AstNode::new(
-      Op::list(),
-      std::iter::repeat(Id::from(0)).take(exprs.len()),
-    );
-    let mut exprs_iter = exprs.into_iter().map(RecExpr::from);
-    let mut res = root_list.join_recexprs(|_id| exprs_iter.next().unwrap());
-
-    // Then, add our libs back in
-    for (libid, body) in libs {
-      let root = Op::lib(libid, Id::from(0), Id::from(0));
-      let mut children = vec![body.into(), res].into_iter();
-
-      res = root.join_recexprs(|_id| children.next().unwrap());
-    }
-
-    // And we're done!
-    res.into()
-  }
-
-  /// Gets all of the libs and their defns out of the result of a lib learning
-  /// pass. We take into account the current number of libs defined so that we
-  /// don't overwrite existing libs from previous runs.
-  pub fn libs<Op>(llr: LLRes<'_, Op>) -> HashMap<LibId, Vec<AstNode<Op>>>
-  where
-    Op: Teachable + Clone + std::hash::Hash + Ord + std::fmt::Debug,
-  {
-    // For our strategy, we start at the root and walk downwards.
-    // While we see libs, add its body to the hashmap and keep moving
-    // If we don't see a lib, that means we've hit the non-libs section,
-    // so we give up on the spot.
-    let mut res = HashMap::new();
-
-    // Walk starting from root
-    walk_libs(llr, &mut res, Id::from(llr.len() - 1));
-
-    res
-  }
-
-  fn walk_libs<Op>(
-    from: LLRes<'_, Op>,
-    res: &mut HashMap<LibId, Vec<AstNode<Op>>>,
-    ix: Id,
-  ) where
-    Op: Teachable + Clone + std::hash::Hash + Ord + std::fmt::Debug,
-  {
-    // Check what kind of node we're at.
-    if let Some(babble::BindingExpr::Lib(lid, defn, b)) =
-      &from[usize::from(ix)].as_binding_expr()
-    {
-      // Extract recursive expression
-      let rc = build_recexpr(**defn, |x| {
-        // When building up the RecExpr for our lib defn, we need to do some
-        // special processing to make sure that we're accounting for the case
-        // where we have nested lib defns, e.g.
-        //
-        // ```
-        // lib l119 =
-        //   lib l48 =
-        //     λx5 x6 -> map (λx7 -> x5 x6 x7) x6
-        //   in
-        //     l48 (λx5 x6 -> l192 x6)
-        // in
-        //   (body)
-        // ```
-        match &from[usize::from(x)].as_binding_expr() {
-          Some(babble::BindingExpr::Lib(_n_lid, _n_defn, n_b)) => {
-            // We have a nested lib!
-            // Process the lib itself by walking thru this node
-            walk_libs(from, res, x);
-
-            // Then return the node given by n_b, the body of the nested lib.
-            from[usize::from(**n_b)].clone()
-          }
-          _ => from[usize::from(x)].clone(),
-        }
-      });
-
-      // Push to res
-      res.insert(LibId(lid.0), rc.as_ref().to_vec());
-      // Recursively walk in body
-      walk_libs(from, res, **b);
-    }
-  }
-
-  /// Returns a list of rewritten expressions from the result of a lib learning
-  /// pass.
-  pub fn exprs<Op>(llr: LLRes<'_, Op>) -> Vec<Expr<Op>>
-  where
-    Op: Teachable + Clone + std::hash::Hash + Ord + std::fmt::Debug,
-  {
-    // Start at the root and walk downwards.
-    // We assume the first non-lib node we see is the root "list/combine" node.
-    // For each of the children, extract expressions for those.
-    let mut res = Vec::new();
-
-    // Walk starting from root
-    walk_exprs(llr, &mut res, Id::from(llr.len() - 1));
-
-    res
-  }
-
-  fn walk_exprs<Op>(from: LLRes<'_, Op>, res: &mut Vec<Expr<Op>>, ix: Id)
-  where
-    Op: Teachable + Clone + std::hash::Hash + Ord + std::fmt::Debug,
-  {
-    // Check what kind of node we're at.
-    match &from[usize::from(ix)].as_binding_expr() {
-      Some(babble::BindingExpr::Lib(_, _, b)) => {
-        // Recursively walk in body
-        walk_exprs(from, res, **b);
-      }
-      _ => {
-        // Get children of current node
-        from[usize::from(ix)].for_each(|c| {
-          // Extract recursive expression
-          let rc = from[usize::from(c)]
-            .build_recexpr(|x| from[usize::from(x)].clone());
-          // Convert into expr
-          let e = Expr::from(rc);
-          // Push to res
-          res.push(e);
-        });
-      }
-    }
-  }
-
-  /// A riff off `Language::build_recexpr` which also uses the `get_node` arg fn
-  /// on the root index passed.
-  fn build_recexpr<F, L>(root: Id, mut get_node: F) -> RecExpr<L>
-  where
-    L: Language,
-    F: FnMut(Id) -> L,
-  {
-    let mut set = indexmap::IndexSet::<L>::default();
-    let mut ids = HashMap::<Id, Id>::default();
-    let mut todo = vec![root];
-
-    while let Some(id) = todo.last().copied() {
-      if ids.contains_key(&id) {
-        todo.pop();
-        continue;
-      }
-
-      let node = get_node(id);
-
-      // check to see if we can do this node yet
-      let mut ids_has_all_children = true;
-      for child in node.children() {
-        if !ids.contains_key(child) {
-          ids_has_all_children = false;
-          todo.push(*child);
-        }
-      }
-
-      // all children are processed, so we can lookup this node safely
-      if ids_has_all_children {
-        let node = node.map_children(|id| ids[&id]);
-        let new_id = set.insert_full(node).0;
-        ids.insert(id, Id::from(new_id));
-        todo.pop();
-      }
-    }
-
-    // finally, add the root node and create the expression
-    let nodes: Vec<L> = set.into_iter().collect();
-    RecExpr::from(nodes)
-  }
-}
-
-#[derive(Debug)]
-pub struct Rounds<Op, T: Experiment<Op>>
-where
-  Op: Printable + Teachable + Hash + Clone + Debug + Arity + Ord + Display,
-{
-  rounds: usize,
-  experiment: T,
-  phantom: PhantomData<Op>,
-}
-
-impl<Op, T: Experiment<Op>> Rounds<Op, T>
-where
-  Op: Printable + Teachable + Hash + Clone + Debug + Arity + Ord + Display,
-{
-  pub fn new(rounds: usize, experiment: T) -> Self {
-    Self {
-      rounds,
-      experiment,
-      phantom: PhantomData,
-    }
-  }
-}
-
-impl<Op, T: Experiment<Op>> Experiment<Op> for Rounds<Op, T>
-where
-  Op: Printable + Teachable + Hash + Clone + Debug + Arity + Ord + Display,
-{
-  /// The list of domain-specific rewrites used in this experiment.
-  fn dsrs(&self) -> &[Rewrite<AstNode<Op>, PartialLibCost>] {
-    self.experiment.dsrs()
-  }
-
-  fn run(
-    &self,
-    exprs: Vec<Expr<Op>>,
-    writer: &mut CsvWriter,
-  ) -> ExperimentResult<Op> {
-    let initial_cost = exprs.iter().map(Expr::len).sum::<usize>() + 1;
-    let start = std::time::Instant::now();
-
-    let mut current_exprs = exprs;
-    let mut rc: RecExpr<AstNode<Op>>;
-    let mut libs = HashMap::new();
-    let mut current_rewrites = Vec::new();
-
-    for round in 0..self.rounds {
-      let round_res = self.experiment.run(current_exprs, writer);
-
-      rc = round_res.final_expr.into();
-
-      let ls = plumbing::libs(rc.as_ref());
-      libs.extend(ls);
-      current_exprs = plumbing::exprs(rc.as_ref());
-      current_rewrites.extend(round_res.rewrites);
-
-      // We record intermediate results if we're not at the last round yet
-      if round == self.rounds - 1 {
-        log::info!(" finished!");
-      } else {
-        let inter_expr = plumbing::combine(libs.clone(), current_exprs.clone());
-        let inter_cost = inter_expr.len();
-        let compression = util::compression_factor(initial_cost, inter_cost);
-
-        self.write_to_csv(
-          writer,
-          round,
-          initial_cost,
-          inter_cost,
-          compression,
-          libs.len(),
-          start.elapsed(),
-        );
-
-        log::info!(
-          "round {}/{} results: {inter_cost}/{initial_cost} (r {compression})",
-          round + 1,
-          self.rounds,
-        );
-
-        log::debug!("{}", Pretty::new(Arc::new(inter_expr.clone())));
-      }
-    }
-
-    let ll = libs.len();
-
-    let final_expr = plumbing::combine(libs, current_exprs);
-
-    // FIXME: make this more robust or smth idk lmao
-    // Print out the raw recexpr of the results to a file
-    std::fs::write(
-      "target/rec_expr",
-      RecExpr::from(final_expr.clone()).pretty(100),
-    )
-    .unwrap();
-
-    // Combine back into one big recexpr at the end
-    ExperimentResult {
-      final_expr,
-      num_libs: ll,
-      rewrites: current_rewrites,
-    }
-  }
-
-  fn run_multi(&self, expr_groups: Vec<Vec<Expr<Op>>>) -> ExperimentResult<Op> {
-    // Hack: just ignore any written info.
-    let mut writer = CsvWriter::from_writer(Box::new(io::sink()));
-
-    let initial_cost = expr_groups
-      .iter()
-      .map(|expr_group| expr_group.iter().map(Expr::len).min().unwrap())
-      .sum::<usize>()
-      + 1;
-    let start = std::time::Instant::now();
-
-    let first_res = self.experiment.run_multi(expr_groups);
-    let mut rc: RecExpr<AstNode<Op>> = first_res.final_expr.into();
-
-    let mut current_exprs = plumbing::exprs(rc.as_ref());
-    let mut libs = plumbing::libs(rc.as_ref());
-    let mut current_rewrites = first_res.rewrites;
-
-    {
-      let inter_expr = plumbing::combine(libs.clone(), current_exprs.clone());
-      let inter_cost = inter_expr.len();
-      let compression = util::compression_factor(initial_cost, inter_cost);
-
-      self.write_to_csv(
-        &mut writer,
-        1,
-        initial_cost,
-        inter_cost,
-        compression,
-        libs.len(),
-        start.elapsed(),
-      );
-
-      log::info!(
-        "round {}/{} results: {}/{} (r {})",
-        1,
-        self.rounds,
-        inter_cost,
-        initial_cost,
-        compression
-      );
-
-      log::debug!("{}", Pretty::new(Arc::new(inter_expr.clone())));
-    }
-
-    for round in 1..self.rounds {
-      let round_res = self.experiment.run(current_exprs, &mut writer);
-
-      rc = round_res.final_expr.into();
-
-      let ls = plumbing::libs(rc.as_ref());
-      libs.extend(ls);
-      current_exprs = plumbing::exprs(rc.as_ref());
-      current_rewrites.extend(round_res.rewrites);
-
-      // We record intermediate results if we're not at the last round yet
-      if round == self.rounds - 1 {
-        log::info!("finished!");
-      } else {
-        let inter_expr = plumbing::combine(libs.clone(), current_exprs.clone());
-        let inter_cost = inter_expr.len();
-        let compression = util::compression_factor(initial_cost, inter_cost);
-
-        self.write_to_csv(
-          &mut writer,
-          round,
-          initial_cost,
-          inter_cost,
-          compression,
-          libs.len(),
-          start.elapsed(),
-        );
-
-        log::info!(
-          "round {}/{} results: {}/{} (r {})",
-          round + 1,
-          self.rounds,
-          inter_cost,
-          initial_cost,
-          compression
-        );
-
-        log::debug!("{}", Pretty::new(Arc::new(inter_expr.clone())));
-      }
-    }
-
-    let ll = libs.len();
-
-    // Combine back into one big recexpr at the end
-    ExperimentResult {
-      final_expr: plumbing::combine(libs, current_exprs),
-      num_libs: ll,
-      rewrites: current_rewrites,
-    }
-  }
-
-  fn fmt_title(&self, f: &mut Formatter<'_>) -> fmt::Result {
-    self.experiment.fmt_title(f)
-  }
-
-  fn total_rounds(&self) -> usize {
-    self.rounds
-  }
-
-  fn write_to_csv(
-    &self,
-    writer: &mut CsvWriter,
-    round: usize,
-    initial_cost: usize,
-    final_cost: usize,
-    compression: f64,
-    num_libs: usize,
-    time_elapsed: Duration,
-  ) {
-    self.experiment.write_to_csv(
-      writer,
-      round,
-      initial_cost,
-      final_cost,
-      compression,
-      num_libs,
-      time_elapsed,
-    );
-  }
-}
-
-/// Generalization experiment, which applies learned libraries on a test set.
-#[derive(Debug)]
-pub struct Generalization<Op, T: Experiment<Op>>
-where
-  Op: Printable + Teachable + Hash + Clone + Debug + Arity + Ord + Display,
-{
-  experiment: T,
-  test_set: Vec<Expr<Op>>,
-  /// I tried to make this compose with `Rounds`, but it's very difficult
-  /// because iteratively learned rewrites have to be applied also iteratively.
-  /// So I had to mash the two together.
-  rounds: usize,
-  phantom: PhantomData<Op>,
-}
-
-impl<Op, T: Experiment<Op>> Generalization<Op, T>
-where
-  Op: Printable
-    + Teachable
-    + Hash
-    + Clone
-    + Debug
-    + Arity
-    + Ord
-    + Display
-    + Send
-    + Sync
-    + 'static,
-{
-  pub fn new(experiment: T, test_set: Vec<Expr<Op>>, rounds: usize) -> Self {
-    Self {
-      experiment,
-      test_set,
-      rounds,
-      phantom: PhantomData,
-    }
-  }
-
-  /// Create an egraph out of `exprs` rewritten with my DSRs.
-  fn to_egraph<I: IntoIterator<Item = Expr<Op>>>(
-    &self,
-    exprs: I,
-  ) -> (EGraph<AstNode<Op>, PartialLibCost>, Vec<Id>) {
-    let recexprs: Vec<RecExpr<AstNode<Op>>> =
-      exprs.into_iter().map_into().collect();
-    let mut aeg = EGraph::new(PartialLibCost::empty());
-    let roots = recexprs.iter().map(|x| aeg.add_expr(x)).collect::<Vec<_>>();
-    aeg.rebuild();
-    let runner = Runner::<_, _, ()>::new(PartialLibCost::empty())
-      .with_egraph(aeg)
-      .run(self.dsrs());
-    (runner.egraph, roots)
-  }
-}
-
-impl<Op, T: Experiment<Op>> Experiment<Op> for Generalization<Op, T>
-where
-  Op: Printable
-    + Teachable
-    + Hash
-    + Clone
-    + Debug
-    + Arity
-    + Ord
-    + Display
-    + Send
-    + Sync
-    + 'static,
-{
-  /// The list of domain-specific rewrites used in this experiment.
-  fn dsrs(&self) -> &[Rewrite<AstNode<Op>, PartialLibCost>] {
-    self.experiment.dsrs()
-  }
-
-  fn run(
-    &self,
-    exprs: Vec<Expr<Op>>,
-    writer: &mut CsvWriter,
-  ) -> ExperimentResult<Op> {
-    let mut current_train_exprs = exprs;
-    let mut current_test_exprs = self.test_set.clone();
-    let mut rc: RecExpr<AstNode<Op>>;
-    let mut libs = HashMap::new();
-    let mut test_libs = HashMap::new(); // can be subset of the libs
-    let mut current_rewrites = Vec::new();
-
-    for round in 0..self.rounds {
-      println!("round {}/{}", round + 1, self.rounds);
-
-      let round_res = self.experiment.run(current_train_exprs, writer);
-
-      rc = round_res.final_expr.into();
-      libs.extend(plumbing::libs(rc.as_ref()));
-      current_train_exprs = plumbing::exprs(rc.as_ref());
-
-      let (aeg, roots) = self.to_egraph(current_test_exprs.clone());
-      rc = apply_libs(aeg, &roots, &round_res.rewrites);
-      test_libs.extend(plumbing::libs(rc.as_ref()));
-      current_test_exprs = plumbing::exprs(rc.as_ref());
-
-      current_rewrites.extend(round_res.rewrites);
-    }
-
-    let ll = test_libs.len();
-
-    ExperimentResult {
-      final_expr: plumbing::combine(test_libs, current_test_exprs),
-      num_libs: ll,
-      rewrites: current_rewrites,
-    }
-  }
-
-  fn fmt_title(&self, f: &mut Formatter<'_>) -> fmt::Result {
-    self.experiment.fmt_title(f)
-  }
-
-  fn total_rounds(&self) -> usize {
-    1
-  }
-
-  fn write_to_csv(
-    &self,
-    writer: &mut CsvWriter,
-    rounds: usize,
-    initial_cost: usize,
-    final_cost: usize,
-    compression: f64,
-    num_libs: usize,
-    time_elapsed: Duration,
-  ) {
-    self.experiment.write_to_csv(
-      writer,
-      rounds,
-      initial_cost,
-      final_cost,
-      compression,
-      num_libs,
-      time_elapsed,
-    );
-  }
-
-  /// Run experiment and write results to CSV.
-  fn run_csv(
-    &self,
-    exprs: Vec<Expr<Op>>,
-    writer: &mut CsvWriter,
-  ) -> ExperimentResult<Op> {
-    println!("{}", ExperimentTitle {
-      experiment: self,
-      phantom: PhantomData
-    });
-
-    let start_time = Instant::now();
-
-    // Add one to account for root node, not added yet
-    let initial_cost = self.test_set.iter().map(Expr::len).sum::<usize>() + 1;
-    let res = self.run(exprs, writer);
-
-    let final_cost = res.final_expr.len();
-    let compression = util::compression_factor(initial_cost, final_cost);
-    let time_elapsed = start_time.elapsed();
-
-    // Print our analysis on this
-    println!("Final beam results");
-    println!("{}", Pretty::new(Arc::new(res.final_expr.clone())));
-    println!(
-      "cost diff: {initial_cost} -> {final_cost} (compression factor {compression})"
-    );
-    // println!("learned rewrites: {:?}", res.rewrites);
-    println!("total time: {}ms", time_elapsed.as_millis());
-    println!();
-
-    self.write_to_csv(
-      writer,
-      self.total_rounds(),
-      initial_cost,
-      final_cost,
-      compression,
-      res.num_libs,
-      time_elapsed,
-    );
-    res
-  }
-
-  fn run_multi(
-    &self,
-    _expr_groups: Vec<Vec<Expr<Op>>>,
-  ) -> ExperimentResult<Op> {
-    unimplemented!()
-  }
-}
-=======
 // pub use self::beam_experiment::BeamExperiment;
 // pub use self::eqsat_experiment::EqsatExperiment;
 
@@ -1846,7 +910,7 @@
 
 //     // Print our analysis on this
 //     println!("Final beam results");
-//     println!("{}", Pretty(&res.final_expr));
+//     println!("{}", Pretty::new(Arc::new(res.final_expr.clone())));
 //     println!(
 //       "cost diff: {initial_cost} -> {final_cost} (compression factor {compression})"
 //     );
@@ -1872,5 +936,4 @@
 //   ) -> ExperimentResult<Op> {
 //     unimplemented!()
 //   }
-// }
->>>>>>> 860458ed
+// }